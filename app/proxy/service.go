--- conflicted
+++ resolved
@@ -129,7 +129,6 @@
 
 // attachWalletID gets called every time by Caller so it's up to Query to decide if it is account-specific
 // and if account_id should be added to request params accordingly.
-<<<<<<< HEAD
 func (q *Query) attachWalletID(id string) {
 	if methodInList(q.Method(), accountSpecificMethods) {
 		if p := q.ParamsAsMap(); p != nil {
@@ -137,12 +136,6 @@
 			q.Request.Params = p
 		} else {
 			q.Request.Params = map[string]interface{}{paramWalletID: id}
-		}
-	}
-=======
-func (q *Query) setAccountID(id string) {
-	q.accountID = id
->>>>>>> e7184013
 }
 
 // cacheHit returns cached response or nil in case it's a miss or query shouldn't be cacheable.
@@ -254,17 +247,12 @@
 		return nil, NewParseError(err)
 	}
 
-<<<<<<< HEAD
-	if c.WalletID() != "" {
-		q.attachWalletID(c.WalletID())
-=======
 	if c.AccountID() != "" {
 		q.setAccountID(c.AccountID())
 	}
 
 	if err := q.validate(); err != nil {
 		return nil, err
->>>>>>> e7184013
 	}
 
 	if cachedResponse := q.cacheHit(); cachedResponse != nil {
